#
# Licensed to the Apache Software Foundation (ASF) under one
# or more contributor license agreements.  See the NOTICE file
# distributed with this work for additional information
# regarding copyright ownership.  The ASF licenses this file
# to you under the Apache License, Version 2.0 (the
# "License"); you may not use this file except in compliance
# with the License.  You may obtain a copy of the License at
#
#   http://www.apache.org/licenses/LICENSE-2.0
#
# Unless required by applicable law or agreed to in writing,
# software distributed under the License is distributed on an
# "AS IS" BASIS, WITHOUT WARRANTIES OR CONDITIONS OF ANY
# KIND, either express or implied.  See the License for the
# specific language governing permissions and limitations
# under the License.
from __future__ import annotations

import datetime
import json
import logging
import threading
from collections import defaultdict
from unittest import mock
from unittest.mock import patch

import pytest

from airflow import settings
from airflow.cli import cli_parser
from airflow.exceptions import (
    AirflowException,
    AirflowTaskTimeout,
    BackfillUnfinished,
    DagConcurrencyLimitReached,
    NoAvailablePoolSlot,
    TaskConcurrencyLimitReached,
)
from airflow.executors.executor_constants import MOCK_EXECUTOR
from airflow.executors.executor_loader import ExecutorLoader
from airflow.jobs.backfill_job import BackfillJobRunner
from airflow.jobs.base_job import BaseJob
from airflow.listeners.listener import get_listener_manager
from airflow.models import DagBag, Pool, TaskInstance as TI
from airflow.models.dagrun import DagRun
from airflow.models.serialized_dag import SerializedDagModel
from airflow.models.taskinstance import TaskInstanceKey
from airflow.models.taskmap import TaskMap
from airflow.operators.empty import EmptyOperator
from airflow.utils import timezone
from airflow.utils.session import create_session
from airflow.utils.state import DagRunState, State, TaskInstanceState
from airflow.utils.timeout import timeout
from airflow.utils.trigger_rule import TriggerRule
from airflow.utils.types import DagRunType
from tests.listeners import dag_listener
from tests.models import TEST_DAGS_FOLDER
from tests.test_utils.db import (
    clear_db_dags,
    clear_db_pools,
    clear_db_runs,
    clear_db_xcom,
    set_default_pool_slots,
)
from tests.test_utils.mock_executor import MockExecutor
from tests.test_utils.timetables import cron_timetable

logger = logging.getLogger(__name__)

DEFAULT_DATE = timezone.datetime(2016, 1, 1)


@pytest.fixture(scope="module")
def dag_bag():
    return DagBag(include_examples=True)


# Patch the MockExecutor into the dict of known executors in the Loader
@patch.dict(
    ExecutorLoader.executors, {MOCK_EXECUTOR: f"{MockExecutor.__module__}.{MockExecutor.__qualname__}"}
)
class TestBackfillJob:
    @staticmethod
    def clean_db():
        clear_db_dags()
        clear_db_runs()
        clear_db_xcom()
        clear_db_pools()

    @pytest.fixture(autouse=True)
    def set_instance_attrs(self, dag_bag):
        self.clean_db()
        self.parser = cli_parser.get_parser()
        self.dagbag = dag_bag
        # `airflow tasks run` relies on serialized_dag
        for dag in self.dagbag.dags.values():
            SerializedDagModel.write_dag(dag)

    def _get_dummy_dag(
        self,
        dag_maker_fixture,
        dag_id="test_dag",
        pool=Pool.DEFAULT_POOL_NAME,
        max_active_tis_per_dag=None,
        task_id="op",
        **kwargs,
    ):
        with dag_maker_fixture(dag_id=dag_id, schedule="@daily", **kwargs) as dag:
            EmptyOperator(task_id=task_id, pool=pool, max_active_tis_per_dag=max_active_tis_per_dag)

        return dag

    def _times_called_with(self, method, class_):
        count = 0
        for args in method.call_args_list:
            if isinstance(args[0][0], class_):
                count += 1
        return count

    def test_unfinished_dag_runs_set_to_failed(self, dag_maker):
        dag = self._get_dummy_dag(dag_maker)
        dag_run = dag_maker.create_dagrun(state=None)

        job = BaseJob(
            job_runner=BackfillJobRunner(
                dag=dag,
                start_date=DEFAULT_DATE,
                end_date=DEFAULT_DATE + datetime.timedelta(days=8),
                ignore_first_depends_on_past=True,
            )
        )

        job.job_runner._set_unfinished_dag_runs_to_failed([dag_run])

        dag_run.refresh_from_db()

        assert State.FAILED == dag_run.state

    def test_dag_run_with_finished_tasks_set_to_success(self, dag_maker):
        dag = self._get_dummy_dag(dag_maker)
        dag_run = dag_maker.create_dagrun(state=None)

        for ti in dag_run.get_task_instances():
            ti.set_state(State.SUCCESS)

        job = BaseJob(
            job_runner=BackfillJobRunner(
                dag=dag,
                start_date=DEFAULT_DATE,
                end_date=DEFAULT_DATE + datetime.timedelta(days=8),
                ignore_first_depends_on_past=True,
            )
        )

        job.job_runner._set_unfinished_dag_runs_to_failed([dag_run])

        dag_run.refresh_from_db()

        assert State.SUCCESS == dag_run.state

    @pytest.mark.backend("postgres", "mysql")
    def test_trigger_controller_dag(self, session):
        dag = self.dagbag.get_dag("example_trigger_controller_dag")
        target_dag = self.dagbag.get_dag("example_trigger_target_dag")
        target_dag.sync_to_db()

        target_dag_run = session.query(DagRun).filter(DagRun.dag_id == target_dag.dag_id).one_or_none()
        assert target_dag_run is None

        job = BaseJob(
            job_runner=BackfillJobRunner(
                dag=dag, start_date=DEFAULT_DATE, end_date=DEFAULT_DATE, ignore_first_depends_on_past=True
            )
        )
        job.run()

        dag_run = session.query(DagRun).filter(DagRun.dag_id == dag.dag_id).one_or_none()
        assert dag_run is not None

        task_instances_list = job.job_runner._task_instances_for_dag_run(dag=dag, dag_run=dag_run)

        assert task_instances_list

    @pytest.mark.backend("postgres", "mysql")
    def test_backfill_multi_dates(self):
        dag = self.dagbag.get_dag("miscellaneous_test_dag")

        end_date = DEFAULT_DATE + datetime.timedelta(days=1)

        executor = MockExecutor(parallelism=16)
        job = BaseJob(
            job_runner=BackfillJobRunner(
                dag=dag,
                start_date=DEFAULT_DATE,
                end_date=end_date,
                ignore_first_depends_on_past=True,
            ),
            executor=executor,
        )

        job.run()

        expected_execution_order = [
            ("runme_0", DEFAULT_DATE),
            ("runme_1", DEFAULT_DATE),
            ("runme_2", DEFAULT_DATE),
            ("runme_0", end_date),
            ("runme_1", end_date),
            ("runme_2", end_date),
            ("also_run_this", DEFAULT_DATE),
            ("also_run_this", end_date),
            ("run_after_loop", DEFAULT_DATE),
            ("run_after_loop", end_date),
            ("run_this_last", DEFAULT_DATE),
            ("run_this_last", end_date),
        ]
        assert [
            ((dag.dag_id, task_id, f"backfill__{when.isoformat()}", 1, -1), (State.SUCCESS, None))
            for (task_id, when) in expected_execution_order
        ] == executor.sorted_tasks

        session = settings.Session()
        drs = session.query(DagRun).filter(DagRun.dag_id == dag.dag_id).order_by(DagRun.execution_date).all()

        assert drs[0].execution_date == DEFAULT_DATE
        assert drs[0].state == State.SUCCESS
        assert drs[1].execution_date == DEFAULT_DATE + datetime.timedelta(days=1)
        assert drs[1].state == State.SUCCESS

        dag.clear()
        session.close()

    @pytest.mark.backend("postgres", "mysql")
    @pytest.mark.parametrize(
        "dag_id, expected_execution_order",
        [
            [
                "example_branch_operator",
                (
                    "run_this_first",
                    "branching",
                    "branch_a",
                    "branch_b",
                    "branch_c",
                    "branch_d",
                    "follow_branch_a",
                    "follow_branch_b",
                    "follow_branch_c",
                    "follow_branch_d",
                    "join",
                ),
            ],
            [
                "miscellaneous_test_dag",
                ("runme_0", "runme_1", "runme_2", "also_run_this", "run_after_loop", "run_this_last"),
            ],
            [
                "example_skip_dag",
                (
                    "always_true_1",
                    "always_true_2",
                    "skip_operator_1",
                    "skip_operator_2",
                    "all_success",
                    "one_success",
                    "final_1",
                    "final_2",
                ),
            ],
            ["latest_only", ("latest_only", "task1")],
        ],
    )
    def test_backfill_examples(self, dag_id, expected_execution_order):
        """
        Test backfilling example dags

        Try to backfill some of the example dags. Be careful, not all dags are suitable
        for doing this. For example, a dag that sleeps forever, or does not have a
        schedule won't work here since you simply can't backfill them.
        """
        dag = self.dagbag.get_dag(dag_id)

        logger.info("*** Running example DAG: %s", dag.dag_id)
        executor = MockExecutor()
        job = BaseJob(
            job_runner=BackfillJobRunner(
                dag=dag,
                start_date=DEFAULT_DATE,
                end_date=DEFAULT_DATE,
                ignore_first_depends_on_past=True,
            ),
            executor=executor,
        )

        job.run()
        assert [
            ((dag_id, task_id, f"backfill__{DEFAULT_DATE.isoformat()}", 1, -1), (State.SUCCESS, None))
            for task_id in expected_execution_order
        ] == executor.sorted_tasks

    def test_backfill_conf(self, dag_maker):
        dag = self._get_dummy_dag(dag_maker, dag_id="test_backfill_conf")
        dag_maker.create_dagrun(state=None)

        executor = MockExecutor()

        conf_ = json.loads("""{"key": "value"}""")
        job = BaseJob(
            job_runner=BackfillJobRunner(
                dag=dag,
                start_date=DEFAULT_DATE,
                end_date=DEFAULT_DATE + datetime.timedelta(days=2),
                conf=conf_,
            ),
            executor=executor,
        )
        job.run()

        # We ignore the first dag_run created by fixture
        dr = DagRun.find(
            dag_id="test_backfill_conf", execution_start_date=DEFAULT_DATE + datetime.timedelta(days=1)
        )

        assert conf_ == dr[0].conf

    @patch("airflow.jobs.backfill_job.BackfillJobRunner.log")
    def test_backfill_respect_max_active_tis_per_dag_limit(self, mock_log, dag_maker):
        max_active_tis_per_dag = 2
        dag = self._get_dummy_dag(
            dag_maker,
            dag_id="test_backfill_respect_max_active_tis_per_dag_limit",
            max_active_tis_per_dag=max_active_tis_per_dag,
        )
        dag_maker.create_dagrun(state=None)

        executor = MockExecutor()

        job = BaseJob(
            job_runner=BackfillJobRunner(
                dag=dag,
                start_date=DEFAULT_DATE,
                end_date=DEFAULT_DATE + datetime.timedelta(days=7),
            ),
            executor=executor,
        )

        job.run()

        assert len(executor.history) > 0

        task_concurrency_limit_reached_at_least_once = False

        num_running_task_instances = 0
        for running_task_instances in executor.history:
            assert len(running_task_instances) <= max_active_tis_per_dag
            num_running_task_instances += len(running_task_instances)
            if len(running_task_instances) == max_active_tis_per_dag:
                task_concurrency_limit_reached_at_least_once = True

        assert 8 == num_running_task_instances
        assert task_concurrency_limit_reached_at_least_once

        times_dag_concurrency_limit_reached_in_debug = self._times_called_with(
            mock_log.debug,
            DagConcurrencyLimitReached,
        )

        times_pool_limit_reached_in_debug = self._times_called_with(
            mock_log.debug,
            NoAvailablePoolSlot,
        )

        times_task_concurrency_limit_reached_in_debug = self._times_called_with(
            mock_log.debug,
            TaskConcurrencyLimitReached,
        )

        assert 0 == times_pool_limit_reached_in_debug
        assert 0 == times_dag_concurrency_limit_reached_in_debug
        assert times_task_concurrency_limit_reached_in_debug > 0

<<<<<<< HEAD
    @pytest.mark.parametrize("with_max_active_tis_per_dag", [False, True])
    @patch("airflow.jobs.backfill_job.BackfillJob.log")
    def test_backfill_respect_max_active_tis_per_dagrun_limit(
        self, mock_log, dag_maker, with_max_active_tis_per_dag
    ):
        max_active_tis_per_dag = 3
        max_active_tis_per_dagrun = 2
        kwargs = {"max_active_tis_per_dagrun": max_active_tis_per_dagrun}
        if with_max_active_tis_per_dag:
            kwargs["max_active_tis_per_dag"] = max_active_tis_per_dag

        with dag_maker(dag_id="test_backfill_respect_max_active_tis_per_dag_limit", schedule="@daily") as dag:
            EmptyOperator.partial(task_id="task1", **kwargs).expand_kwargs([{"x": i} for i in range(10)])

        dag_maker.create_dagrun(state=None)

        executor = MockExecutor()

        job = BackfillJob(
            dag=dag,
            executor=executor,
            start_date=DEFAULT_DATE,
            end_date=DEFAULT_DATE + datetime.timedelta(days=7),
        )

        job.run()

        assert len(executor.history) > 0

        task_concurrency_limit_reached_at_least_once = False

        def get_running_tis_per_dagrun(running_tis):
            running_tis_per_dagrun_dict = defaultdict(int)
            for running_ti in running_tis:
                running_tis_per_dagrun_dict[running_ti[3].dag_run.id] += 1
            return running_tis_per_dagrun_dict

        num_running_task_instances = 0
        for running_task_instances in executor.history:
            if with_max_active_tis_per_dag:
                assert len(running_task_instances) <= max_active_tis_per_dag
            running_tis_per_dagrun_dict = get_running_tis_per_dagrun(running_task_instances)
            assert all(
                [
                    num_running_tis <= max_active_tis_per_dagrun
                    for num_running_tis in running_tis_per_dagrun_dict.values()
                ]
            )
            num_running_task_instances += len(running_task_instances)
            task_concurrency_limit_reached_at_least_once = (
                task_concurrency_limit_reached_at_least_once
                or any(
                    [
                        num_running_tis == max_active_tis_per_dagrun
                        for num_running_tis in running_tis_per_dagrun_dict.values()
                    ]
                )
            )

        assert 80 == num_running_task_instances  # (7 backfill run + 1 manual run ) * 10 mapped task per run
        assert task_concurrency_limit_reached_at_least_once

        times_dag_concurrency_limit_reached_in_debug = self._times_called_with(
            mock_log.debug,
            DagConcurrencyLimitReached,
        )

        times_pool_limit_reached_in_debug = self._times_called_with(
            mock_log.debug,
            NoAvailablePoolSlot,
        )

        times_task_concurrency_limit_reached_in_debug = self._times_called_with(
            mock_log.debug,
            TaskConcurrencyLimitReached,
        )

        assert 0 == times_pool_limit_reached_in_debug
        assert 0 == times_dag_concurrency_limit_reached_in_debug
        assert times_task_concurrency_limit_reached_in_debug > 0

    @patch("airflow.jobs.backfill_job.BackfillJob.log")
=======
    @patch("airflow.jobs.backfill_job.BackfillJobRunner.log")
>>>>>>> e8da514b
    def test_backfill_respect_dag_concurrency_limit(self, mock_log, dag_maker):
        dag = self._get_dummy_dag(dag_maker, dag_id="test_backfill_respect_concurrency_limit")
        dag_maker.create_dagrun(state=None)
        dag.max_active_tasks = 2

        executor = MockExecutor()

        job = BaseJob(
            job_runner=BackfillJobRunner(
                dag=dag,
                start_date=DEFAULT_DATE,
                end_date=DEFAULT_DATE + datetime.timedelta(days=7),
            ),
            executor=executor,
        )

        job.run()

        assert len(executor.history) > 0

        concurrency_limit_reached_at_least_once = False

        num_running_task_instances = 0

        for running_task_instances in executor.history:
            assert len(running_task_instances) <= dag.max_active_tasks
            num_running_task_instances += len(running_task_instances)
            if len(running_task_instances) == dag.max_active_tasks:
                concurrency_limit_reached_at_least_once = True

        assert 8 == num_running_task_instances
        assert concurrency_limit_reached_at_least_once

        times_dag_concurrency_limit_reached_in_debug = self._times_called_with(
            mock_log.debug,
            DagConcurrencyLimitReached,
        )

        times_pool_limit_reached_in_debug = self._times_called_with(
            mock_log.debug,
            NoAvailablePoolSlot,
        )

        times_task_concurrency_limit_reached_in_debug = self._times_called_with(
            mock_log.debug,
            TaskConcurrencyLimitReached,
        )

        assert 0 == times_pool_limit_reached_in_debug
        assert 0 == times_task_concurrency_limit_reached_in_debug
        assert times_dag_concurrency_limit_reached_in_debug > 0

    @patch("airflow.jobs.backfill_job.BackfillJobRunner.log")
    def test_backfill_respect_default_pool_limit(self, mock_log, dag_maker):
        default_pool_slots = 2
        set_default_pool_slots(default_pool_slots)

        dag = self._get_dummy_dag(dag_maker, dag_id="test_backfill_with_no_pool_limit")
        dag_maker.create_dagrun(state=None)

        executor = MockExecutor()

        job = BaseJob(
            job_runner=BackfillJobRunner(
                dag=dag,
                start_date=DEFAULT_DATE,
                end_date=DEFAULT_DATE + datetime.timedelta(days=7),
            ),
            executor=executor,
        )

        job.run()

        assert len(executor.history) > 0

        default_pool_task_slot_count_reached_at_least_once = False

        num_running_task_instances = 0

        # if no pool is specified, the number of tasks running in
        # parallel per backfill should be less than
        # default_pool slots at any point of time.
        for running_task_instances in executor.history:
            assert len(running_task_instances) <= default_pool_slots
            num_running_task_instances += len(running_task_instances)
            if len(running_task_instances) == default_pool_slots:
                default_pool_task_slot_count_reached_at_least_once = True

        assert 8 == num_running_task_instances
        assert default_pool_task_slot_count_reached_at_least_once

        times_dag_concurrency_limit_reached_in_debug = self._times_called_with(
            mock_log.debug,
            DagConcurrencyLimitReached,
        )

        times_pool_limit_reached_in_debug = self._times_called_with(
            mock_log.debug,
            NoAvailablePoolSlot,
        )

        times_task_concurrency_limit_reached_in_debug = self._times_called_with(
            mock_log.debug,
            TaskConcurrencyLimitReached,
        )

        assert 0 == times_dag_concurrency_limit_reached_in_debug
        assert 0 == times_task_concurrency_limit_reached_in_debug
        assert times_pool_limit_reached_in_debug > 0

    def test_backfill_pool_not_found(self, dag_maker):
        dag = self._get_dummy_dag(
            dag_maker,
            dag_id="test_backfill_pool_not_found",
            pool="king_pool",
        )
        dag_maker.create_dagrun(state=None)

        executor = MockExecutor()

        job = BaseJob(
            job_runner=BackfillJobRunner(
                dag=dag,
                start_date=DEFAULT_DATE,
                end_date=DEFAULT_DATE + datetime.timedelta(days=7),
            ),
            executor=executor,
        )

        try:
            job.run()
        except AirflowException:
            return

    @patch("airflow.jobs.backfill_job.BackfillJobRunner.log")
    def test_backfill_respect_pool_limit(self, mock_log, dag_maker):
        session = settings.Session()

        slots = 2
        pool = Pool(
            pool="pool_with_two_slots",
            slots=slots,
        )
        session.add(pool)
        session.commit()

        dag = self._get_dummy_dag(
            dag_maker,
            dag_id="test_backfill_respect_pool_limit",
            pool=pool.pool,
        )
        dag_maker.create_dagrun(state=None)

        executor = MockExecutor()

        job = BaseJob(
            job_runner=BackfillJobRunner(
                dag=dag,
                start_date=DEFAULT_DATE,
                end_date=DEFAULT_DATE + datetime.timedelta(days=7),
            ),
            executor=executor,
        )

        job.run()

        assert len(executor.history) > 0

        pool_was_full_at_least_once = False
        num_running_task_instances = 0

        for running_task_instances in executor.history:
            assert len(running_task_instances) <= slots
            num_running_task_instances += len(running_task_instances)
            if len(running_task_instances) == slots:
                pool_was_full_at_least_once = True

        assert 8 == num_running_task_instances
        assert pool_was_full_at_least_once

        times_dag_concurrency_limit_reached_in_debug = self._times_called_with(
            mock_log.debug,
            DagConcurrencyLimitReached,
        )

        times_pool_limit_reached_in_debug = self._times_called_with(
            mock_log.debug,
            NoAvailablePoolSlot,
        )

        times_task_concurrency_limit_reached_in_debug = self._times_called_with(
            mock_log.debug,
            TaskConcurrencyLimitReached,
        )

        assert 0 == times_task_concurrency_limit_reached_in_debug
        assert 0 == times_dag_concurrency_limit_reached_in_debug
        assert times_pool_limit_reached_in_debug > 0

    def test_backfill_run_rescheduled(self, dag_maker):
        dag = self._get_dummy_dag(
            dag_maker, dag_id="test_backfill_run_rescheduled", task_id="test_backfill_run_rescheduled_task-1"
        )
        dag_maker.create_dagrun(state=None)

        executor = MockExecutor()

        job = BaseJob(
            job_runner=BackfillJobRunner(
                dag=dag,
                start_date=DEFAULT_DATE,
                end_date=DEFAULT_DATE + datetime.timedelta(days=2),
            ),
            executor=executor,
        )
        job.run()

        ti = TI(task=dag.get_task("test_backfill_run_rescheduled_task-1"), execution_date=DEFAULT_DATE)
        ti.refresh_from_db()
        ti.set_state(State.UP_FOR_RESCHEDULE)

        job = BaseJob(
            job_runner=BackfillJobRunner(
                dag=dag,
                start_date=DEFAULT_DATE,
                end_date=DEFAULT_DATE + datetime.timedelta(days=2),
                rerun_failed_tasks=True,
            ),
            executor=executor,
        )
        job.run()
        ti = TI(task=dag.get_task("test_backfill_run_rescheduled_task-1"), execution_date=DEFAULT_DATE)
        ti.refresh_from_db()
        assert ti.state == State.SUCCESS

    def test_backfill_override_conf(self, dag_maker):
        dag = self._get_dummy_dag(
            dag_maker, dag_id="test_backfill_override_conf", task_id="test_backfill_override_conf-1"
        )
        dr = dag_maker.create_dagrun(
            state=None,
            start_date=DEFAULT_DATE,
        )

        executor = MockExecutor()

        job = BaseJob(
            job_runner=BackfillJobRunner(
                dag=dag,
                start_date=DEFAULT_DATE,
                end_date=DEFAULT_DATE + datetime.timedelta(days=2),
                conf={"a": 1},
            ),
            executor=executor,
        )

        with patch.object(
            job.job_runner,
            "_task_instances_for_dag_run",
            wraps=job.job_runner._task_instances_for_dag_run,
        ) as wrapped_task_instances_for_dag_run:
            job.run()
            dr = wrapped_task_instances_for_dag_run.call_args_list[0][0][1]
            assert dr.conf == {"a": 1}

    def test_backfill_skip_active_scheduled_dagrun(self, dag_maker, caplog):
        dag = self._get_dummy_dag(
            dag_maker,
            dag_id="test_backfill_skip_active_scheduled_dagrun",
            task_id="test_backfill_skip_active_scheduled_dagrun-1",
        )
        dag_maker.create_dagrun(
            run_type=DagRunType.SCHEDULED,
            state=State.RUNNING,
        )

        executor = MockExecutor()

        job = BaseJob(
            job_runner=BackfillJobRunner(
                dag=dag,
                start_date=DEFAULT_DATE,
                end_date=DEFAULT_DATE + datetime.timedelta(days=2),
            ),
            executor=executor,
        )
        with caplog.at_level(logging.ERROR, logger="airflow.jobs.backfill_job.BackfillJob"):
            caplog.clear()
            job.run()
            assert "Backfill cannot be created for DagRun" in caplog.messages[0]

        ti = TI(
            task=dag.get_task("test_backfill_skip_active_scheduled_dagrun-1"), execution_date=DEFAULT_DATE
        )
        ti.refresh_from_db()
        # since DAG backfill is skipped, task state should be none
        assert ti.state == State.NONE

    def test_backfill_rerun_failed_tasks(self, dag_maker):
        dag = self._get_dummy_dag(
            dag_maker, dag_id="test_backfill_rerun_failed", task_id="test_backfill_rerun_failed_task-1"
        )
        dag_maker.create_dagrun(state=None)

        executor = MockExecutor()

        job = BaseJob(
            job_runner=BackfillJobRunner(
                dag=dag,
                start_date=DEFAULT_DATE,
                end_date=DEFAULT_DATE + datetime.timedelta(days=2),
            ),
            executor=executor,
        )
        job.run()

        ti = TI(task=dag.get_task("test_backfill_rerun_failed_task-1"), execution_date=DEFAULT_DATE)
        ti.refresh_from_db()
        ti.set_state(State.FAILED)

        job = BaseJob(
            job_runner=BackfillJobRunner(
                dag=dag,
                start_date=DEFAULT_DATE,
                end_date=DEFAULT_DATE + datetime.timedelta(days=2),
                rerun_failed_tasks=True,
            ),
            executor=executor,
        )
        job.run()
        ti = TI(task=dag.get_task("test_backfill_rerun_failed_task-1"), execution_date=DEFAULT_DATE)
        ti.refresh_from_db()
        assert ti.state == State.SUCCESS

    def test_backfill_rerun_upstream_failed_tasks(self, dag_maker):

        with dag_maker(dag_id="test_backfill_rerun_upstream_failed", schedule="@daily") as dag:
            op1 = EmptyOperator(task_id="test_backfill_rerun_upstream_failed_task-1")
            op2 = EmptyOperator(task_id="test_backfill_rerun_upstream_failed_task-2")
            op1.set_upstream(op2)
        dag_maker.create_dagrun(state=None)

        executor = MockExecutor()

        job = BaseJob(
            job_runner=BackfillJobRunner(
                dag=dag,
                start_date=DEFAULT_DATE,
                end_date=DEFAULT_DATE + datetime.timedelta(days=2),
            ),
            executor=executor,
        )
        job.run()

        ti = TI(task=dag.get_task("test_backfill_rerun_upstream_failed_task-1"), execution_date=DEFAULT_DATE)
        ti.refresh_from_db()
        ti.set_state(State.UPSTREAM_FAILED)

        job = BaseJob(
            job_runner=BackfillJobRunner(
                dag=dag,
                start_date=DEFAULT_DATE,
                end_date=DEFAULT_DATE + datetime.timedelta(days=2),
                rerun_failed_tasks=True,
            ),
            executor=executor,
        )
        job.run()
        ti = TI(task=dag.get_task("test_backfill_rerun_upstream_failed_task-1"), execution_date=DEFAULT_DATE)
        ti.refresh_from_db()
        assert ti.state == State.SUCCESS

    def test_backfill_rerun_failed_tasks_without_flag(self, dag_maker):
        dag = self._get_dummy_dag(
            dag_maker, dag_id="test_backfill_rerun_failed", task_id="test_backfill_rerun_failed_task-1"
        )
        dag_maker.create_dagrun(state=None)

        executor = MockExecutor()

        job = BaseJob(
            job_runner=BackfillJobRunner(
                dag=dag,
                start_date=DEFAULT_DATE,
                end_date=DEFAULT_DATE + datetime.timedelta(days=2),
            ),
            executor=executor,
        )
        job.run()

        ti = TI(task=dag.get_task("test_backfill_rerun_failed_task-1"), execution_date=DEFAULT_DATE)
        ti.refresh_from_db()
        ti.set_state(State.FAILED)

        job = BaseJob(
            job_runner=BackfillJobRunner(
                dag=dag,
                start_date=DEFAULT_DATE,
                end_date=DEFAULT_DATE + datetime.timedelta(days=2),
                rerun_failed_tasks=False,
            ),
            executor=executor,
        )

        with pytest.raises(AirflowException):
            job.run()

    def test_backfill_retry_intermittent_failed_task(self, dag_maker):
        with dag_maker(
            dag_id="test_intermittent_failure_job",
            schedule="@daily",
            default_args={
                "retries": 2,
                "retry_delay": datetime.timedelta(seconds=0),
            },
        ) as dag:
            task1 = EmptyOperator(task_id="task1")
        dag_maker.create_dagrun(state=None)

        executor = MockExecutor(parallelism=16)
        executor.mock_task_results[
            TaskInstanceKey(dag.dag_id, task1.task_id, DEFAULT_DATE, try_number=1)
        ] = State.UP_FOR_RETRY
        executor.mock_task_results[
            TaskInstanceKey(dag.dag_id, task1.task_id, DEFAULT_DATE, try_number=2)
        ] = State.UP_FOR_RETRY
        job = BaseJob(
            job_runner=BackfillJobRunner(
                dag=dag,
                start_date=DEFAULT_DATE,
                end_date=DEFAULT_DATE + datetime.timedelta(days=2),
            ),
            executor=executor,
        )
        job.run()

    def test_backfill_retry_always_failed_task(self, dag_maker):
        with dag_maker(
            dag_id="test_always_failure_job",
            schedule="@daily",
            default_args={
                "retries": 1,
                "retry_delay": datetime.timedelta(seconds=0),
            },
        ) as dag:
            task1 = EmptyOperator(task_id="task1")
        dr = dag_maker.create_dagrun(state=None)

        executor = MockExecutor(parallelism=16)
        executor.mock_task_results[
            TaskInstanceKey(dag.dag_id, task1.task_id, dr.run_id, try_number=1)
        ] = State.UP_FOR_RETRY
        executor.mock_task_fail(dag.dag_id, task1.task_id, dr.run_id, try_number=2)
        job = BaseJob(
            job_runner=BackfillJobRunner(
                dag=dag,
                start_date=DEFAULT_DATE,
                end_date=DEFAULT_DATE,
            ),
            executor=executor,
        )
        with pytest.raises(BackfillUnfinished):
            job.run()

    def test_backfill_ordered_concurrent_execute(self, dag_maker):

        with dag_maker(
            dag_id="test_backfill_ordered_concurrent_execute",
            schedule="@daily",
        ) as dag:
            op1 = EmptyOperator(task_id="leave1")
            op2 = EmptyOperator(task_id="leave2")
            op3 = EmptyOperator(task_id="upstream_level_1")
            op4 = EmptyOperator(task_id="upstream_level_2")
            op5 = EmptyOperator(task_id="upstream_level_3")
            # order randomly
            op2.set_downstream(op3)
            op1.set_downstream(op3)
            op4.set_downstream(op5)
            op3.set_downstream(op4)
        runid0 = f"backfill__{DEFAULT_DATE.isoformat()}"
        dag_maker.create_dagrun(run_id=runid0)

        executor = MockExecutor(parallelism=16)
        job = BaseJob(
            job_runner=BackfillJobRunner(
                dag=dag,
                start_date=DEFAULT_DATE,
                end_date=DEFAULT_DATE + datetime.timedelta(days=2),
            ),
            executor=executor,
        )
        job.run()

        runid1 = f"backfill__{(DEFAULT_DATE + datetime.timedelta(days=1)).isoformat()}"
        runid2 = f"backfill__{(DEFAULT_DATE + datetime.timedelta(days=2)).isoformat()}"

        # test executor history keeps a list
        history = executor.history

        assert [sorted(item[-1].key[1:3] for item in batch) for batch in history] == [
            [
                ("leave1", runid0),
                ("leave1", runid1),
                ("leave1", runid2),
                ("leave2", runid0),
                ("leave2", runid1),
                ("leave2", runid2),
            ],
            [("upstream_level_1", runid0), ("upstream_level_1", runid1), ("upstream_level_1", runid2)],
            [("upstream_level_2", runid0), ("upstream_level_2", runid1), ("upstream_level_2", runid2)],
            [("upstream_level_3", runid0), ("upstream_level_3", runid1), ("upstream_level_3", runid2)],
        ]

    def test_backfill_pooled_tasks(self):
        """
        Test that queued tasks are executed by BackfillJobRunner
        """
        session = settings.Session()
        pool = Pool(pool="test_backfill_pooled_task_pool", slots=1)
        session.add(pool)
        session.commit()
        session.close()

        dag = self.dagbag.get_dag("test_backfill_pooled_task_dag")
        dag.clear()

        executor = MockExecutor(do_update=True)
        job = BaseJob(
            job_runner=BackfillJobRunner(dag=dag, start_date=DEFAULT_DATE, end_date=DEFAULT_DATE),
            executor=executor,
        )

        # run with timeout because this creates an infinite loop if not
        # caught
        try:
            with timeout(seconds=5):
                job.run()
        except AirflowTaskTimeout:
            pass
        ti = TI(task=dag.get_task("test_backfill_pooled_task"), execution_date=DEFAULT_DATE)
        ti.refresh_from_db()
        assert ti.state == State.SUCCESS

    @pytest.mark.parametrize("ignore_depends_on_past", [True, False])
    def test_backfill_depends_on_past_works_independently_on_ignore_depends_on_past(
        self, ignore_depends_on_past
    ):
        dag = self.dagbag.get_dag("test_depends_on_past")
        dag.clear()
        run_date = DEFAULT_DATE + datetime.timedelta(days=5)

        BaseJob(
            job_runner=BackfillJobRunner(
                dag=dag,
                start_date=run_date,
                end_date=run_date,
                ignore_first_depends_on_past=ignore_depends_on_past,
            ),
            executor=MockExecutor(),
        ).run()

        # ti should have succeeded
        ti = TI(dag.tasks[0], run_date)
        ti.refresh_from_db()
        assert ti.state == State.SUCCESS

    def test_backfill_depends_on_past_backwards(self):
        """
        Test that CLI respects -B argument and raises on interaction with depends_on_past
        """
        dag_id = "test_depends_on_past"
        start_date = DEFAULT_DATE + datetime.timedelta(days=1)
        end_date = start_date + datetime.timedelta(days=1)
        kwargs = dict(
            start_date=start_date,
            end_date=end_date,
        )
        dag = self.dagbag.get_dag(dag_id)
        dag.clear()

        executor = MockExecutor()
        job = BaseJob(
            job_runner=BackfillJobRunner(dag=dag, ignore_first_depends_on_past=True, **kwargs),
            executor=executor,
        )
        job.run()

        ti = TI(dag.get_task("test_dop_task"), end_date)
        ti.refresh_from_db()
        # runs fine forwards
        assert ti.state == State.SUCCESS

        # raises backwards
        expected_msg = "You cannot backfill backwards because one or more tasks depend_on_past: test_dop_task"
        with pytest.raises(AirflowException, match=expected_msg):
            executor = MockExecutor()
            job = BaseJob(
                job_runner=BackfillJobRunner(dag=dag, run_backwards=True, **kwargs),
                executor=executor,
            )
            job.run()

    def test_cli_receives_delay_arg(self):
        """
        Tests that the --delay argument is passed correctly to the BackfillJob
        """
        dag_id = "example_bash_operator"
        run_date = DEFAULT_DATE
        args = [
            "dags",
            "backfill",
            dag_id,
            "-s",
            run_date.isoformat(),
            "--delay-on-limit",
            "0.5",
        ]
        parsed_args = self.parser.parse_args(args)
        assert 0.5 == parsed_args.delay_on_limit

    def _get_dag_test_max_active_limits(
        self, dag_maker_fixture, dag_id="test_dag", max_active_runs=1, **kwargs
    ):
        with dag_maker_fixture(
            dag_id=dag_id,
            schedule="@hourly",
            max_active_runs=max_active_runs,
            **kwargs,
        ) as dag:
            op1 = EmptyOperator(task_id="leave1")
            op2 = EmptyOperator(task_id="leave2")
            op3 = EmptyOperator(task_id="upstream_level_1")
            op4 = EmptyOperator(task_id="upstream_level_2")

            op1 >> op2 >> op3
            op4 >> op3
        return dag

    def test_backfill_max_limit_check_within_limit(self, dag_maker):
        dag = self._get_dag_test_max_active_limits(
            dag_maker, dag_id="test_backfill_max_limit_check_within_limit", max_active_runs=16
        )
        dag_maker.create_dagrun(state=None)
        start_date = DEFAULT_DATE - datetime.timedelta(hours=1)
        end_date = DEFAULT_DATE

        executor = MockExecutor()
        job = BaseJob(
            job_runner=BackfillJobRunner(
                dag=dag,
                start_date=start_date,
                end_date=end_date,
                donot_pickle=True,
            ),
            executor=executor,
        )
        job.run()

        dagruns = DagRun.find(dag_id=dag.dag_id)
        assert 2 == len(dagruns)
        assert all(run.state == State.SUCCESS for run in dagruns)

    def test_backfill_notifies_dagrun_listener(self, dag_maker):
        dag = self._get_dummy_dag(dag_maker)
        dag_run = dag_maker.create_dagrun(state=None)
        dag_listener.clear()
        get_listener_manager().add_listener(dag_listener)

        start_date = DEFAULT_DATE - datetime.timedelta(hours=1)
        end_date = DEFAULT_DATE

        executor = MockExecutor()
        job = BaseJob(
            job_runner=BackfillJobRunner(
                dag=dag,
                start_date=start_date,
                end_date=end_date,
                donot_pickle=True,
            ),
            executor=executor,
        )
        job.notification_threadpool = mock.MagicMock()
        job.run()

        assert len(dag_listener.running) == 1
        assert len(dag_listener.success) == 1
        assert dag_listener.running[0].dag.dag_id == dag_run.dag.dag_id
        assert dag_listener.running[0].run_id == dag_run.run_id
        assert dag_listener.running[0].state == DagRunState.RUNNING

        assert dag_listener.success[0].dag.dag_id == dag_run.dag.dag_id
        assert dag_listener.success[0].run_id == dag_run.run_id
        assert dag_listener.success[0].state == DagRunState.SUCCESS

    def test_backfill_max_limit_check(self, dag_maker):
        dag_id = "test_backfill_max_limit_check"
        run_id = "test_dag_run"
        start_date = DEFAULT_DATE - datetime.timedelta(hours=1)
        end_date = DEFAULT_DATE

        dag_run_created_cond = threading.Condition()

        def run_backfill(cond):
            cond.acquire()
            # this session object is different than the one in the main thread
            with create_session() as thread_session:
                try:
                    dag = self._get_dag_test_max_active_limits(
                        dag_maker,
                        dag_id=dag_id,
                    )
                    dag_maker.create_dagrun(
                        state=State.RUNNING,
                        # Existing dagrun that is not within the backfill range
                        run_id=run_id,
                        execution_date=DEFAULT_DATE + datetime.timedelta(hours=1),
                    )
                    thread_session.commit()
                    cond.notify()
                except Exception:
                    logger.exception("Exception when creating DagRun")
                finally:
                    cond.release()
                    thread_session.close()

                executor = MockExecutor()
                job = BaseJob(
                    job_runner=BackfillJobRunner(
                        dag=dag,
                        start_date=start_date,
                        end_date=end_date,
                        donot_pickle=True,
                    ),
                    executor=executor,
                )
                job.run()

        backfill_job_thread = threading.Thread(
            target=run_backfill, name="run_backfill", args=(dag_run_created_cond,)
        )

        dag_run_created_cond.acquire()
        with create_session() as session:
            backfill_job_thread.start()
            try:
                # at this point backfill can't run since the max_active_runs has been
                # reached, so it is waiting
                dag_run_created_cond.wait(timeout=1.5)
                dagruns = DagRun.find(dag_id=dag_id)
                logger.info("The dag runs retrieved: %s", dagruns)
                assert 1 == len(dagruns)
                dr = dagruns[0]
                assert dr.run_id == run_id

                # allow the backfill to execute
                # by setting the existing dag run to SUCCESS,
                # backfill will execute dag runs 1 by 1
                dr.set_state(State.SUCCESS)
                session.merge(dr)
                session.commit()

                backfill_job_thread.join()

                dagruns = DagRun.find(dag_id=dag_id)
                assert 3 == len(dagruns)  # 2 from backfill + 1 existing
                assert dagruns[-1].run_id == dr.run_id
            finally:
                dag_run_created_cond.release()

    def test_backfill_max_limit_check_no_count_existing(self, dag_maker):
        start_date = DEFAULT_DATE
        end_date = DEFAULT_DATE
        # Existing dagrun that is within the backfill range
        dag = self._get_dag_test_max_active_limits(
            dag_maker, dag_id="test_backfill_max_limit_check_no_count_existing"
        )
        dag_maker.create_dagrun(state=None)

        executor = MockExecutor()
        job = BaseJob(
            job_runner=BackfillJobRunner(
                dag=dag, start_date=start_date, end_date=end_date, donot_pickle=True
            ),
            executor=executor,
        )
        job.run()

        # BackfillJobRunner will run since the existing DagRun does not count for the max
        # active limit since it's within the backfill date range.
        dagruns = DagRun.find(dag_id=dag.dag_id)
        # will only be able to run 1 (the existing one) since there's just
        # one dag run slot left given the max_active_runs limit
        assert 1 == len(dagruns)
        assert State.SUCCESS == dagruns[0].state

    def test_backfill_max_limit_check_complete_loop(self, dag_maker):
        dag = self._get_dag_test_max_active_limits(
            dag_maker, dag_id="test_backfill_max_limit_check_complete_loop"
        )
        dag_maker.create_dagrun(state=None)
        start_date = DEFAULT_DATE - datetime.timedelta(hours=1)
        end_date = DEFAULT_DATE

        # Given the max limit to be 1 in active dag runs, we need to run the
        # backfill job 3 times
        success_expected = 2
        executor = MockExecutor()
        job = BaseJob(
            job_runner=BackfillJobRunner(
                dag=dag,
                start_date=start_date,
                end_date=end_date,
                donot_pickle=True,
            ),
            executor=executor,
        )
        job.run()

        success_dagruns = len(DagRun.find(dag_id=dag.dag_id, state=State.SUCCESS))
        running_dagruns = len(DagRun.find(dag_id=dag.dag_id, state=State.RUNNING))
        assert success_expected == success_dagruns
        assert 0 == running_dagruns  # no dag_runs in running state are left

    def test_sub_set_subdag(self, dag_maker):

        with dag_maker(
            "test_sub_set_subdag",
        ) as dag:
            op1 = EmptyOperator(task_id="leave1")
            op2 = EmptyOperator(task_id="leave2")
            op3 = EmptyOperator(task_id="upstream_level_1")
            op4 = EmptyOperator(task_id="upstream_level_2")
            op5 = EmptyOperator(task_id="upstream_level_3")
            # order randomly
            op2.set_downstream(op3)
            op1.set_downstream(op3)
            op4.set_downstream(op5)
            op3.set_downstream(op4)

        dr = dag_maker.create_dagrun(state=None)

        executor = MockExecutor()
        sub_dag = dag.partial_subset(
            task_ids_or_regex="leave*", include_downstream=False, include_upstream=False
        )
        job = BaseJob(
            job_runner=BackfillJobRunner(dag=sub_dag, start_date=DEFAULT_DATE, end_date=DEFAULT_DATE),
            executor=executor,
        )
        job.run()

        for ti in dr.get_task_instances():
            if ti.task_id == "leave1" or ti.task_id == "leave2":
                assert State.SUCCESS == ti.state
            else:
                assert State.NONE == ti.state

    def test_backfill_fill_blanks(self, dag_maker):
        with dag_maker(
            "test_backfill_fill_blanks",
        ) as dag:
            op1 = EmptyOperator(task_id="op1")
            op2 = EmptyOperator(task_id="op2")
            op3 = EmptyOperator(task_id="op3")
            op4 = EmptyOperator(task_id="op4")
            op5 = EmptyOperator(task_id="op5")
            op6 = EmptyOperator(task_id="op6")

        dr = dag_maker.create_dagrun(state=None)

        executor = MockExecutor()

        session = settings.Session()

        tis = dr.get_task_instances()
        for ti in tis:
            if ti.task_id == op1.task_id:
                ti.state = State.UP_FOR_RETRY
                ti.end_date = DEFAULT_DATE
            elif ti.task_id == op2.task_id:
                ti.state = State.FAILED
            elif ti.task_id == op3.task_id:
                ti.state = State.SKIPPED
            elif ti.task_id == op4.task_id:
                ti.state = State.SCHEDULED
            elif ti.task_id == op5.task_id:
                ti.state = State.UPSTREAM_FAILED
            # op6 = None
            session.merge(ti)
        session.commit()
        session.close()

        job = BaseJob(
            job_runner=BackfillJobRunner(dag=dag, start_date=DEFAULT_DATE, end_date=DEFAULT_DATE),
            executor=executor,
        )
        with pytest.raises(AirflowException, match="Some task instances failed"):
            job.run()

        dr.refresh_from_db()

        assert dr.state == State.FAILED

        tis = dr.get_task_instances()
        for ti in tis:
            if ti.task_id in (op1.task_id, op4.task_id, op6.task_id):
                assert ti.state == State.SUCCESS
            elif ti.task_id == op2.task_id:
                assert ti.state == State.FAILED
            elif ti.task_id == op3.task_id:
                assert ti.state == State.SKIPPED
            elif ti.task_id == op5.task_id:
                assert ti.state == State.UPSTREAM_FAILED

    def test_backfill_execute_subdag(self):
        dag = self.dagbag.get_dag("example_subdag_operator")
        subdag_op_task = dag.get_task("section-1")

        subdag = subdag_op_task.subdag
        subdag.timetable = cron_timetable("@daily")

        start_date = timezone.utcnow()
        executor = MockExecutor()
        job = BaseJob(
            job_runner=BackfillJobRunner(
                dag=subdag,
                start_date=start_date,
                end_date=start_date,
                donot_pickle=True,
            ),
            executor=executor,
        )
        job.run()

        subdag_op_task.pre_execute(context={"execution_date": start_date})
        subdag_op_task.execute(context={"execution_date": start_date})
        subdag_op_task.post_execute(context={"execution_date": start_date})

        history = executor.history
        subdag_history = history[0]

        # check that all 5 task instances of the subdag 'section-1' were executed
        assert 5 == len(subdag_history)
        for sdh in subdag_history:
            ti = sdh[3]
            assert "section-1-task-" in ti.task_id

        with create_session() as session:
            successful_subdag_runs = (
                session.query(DagRun)
                .filter(DagRun.dag_id == subdag.dag_id)
                .filter(DagRun.execution_date == start_date)
                .filter(DagRun.state == State.SUCCESS)
                .count()
            )

            assert 1 == successful_subdag_runs

        subdag.clear()
        dag.clear()

    def test_subdag_clear_parentdag_downstream_clear(self):
        dag = self.dagbag.get_dag("clear_subdag_test_dag")
        subdag_op_task = dag.get_task("daily_job")

        subdag = subdag_op_task.subdag

        executor = MockExecutor()
        job = BaseJob(
            job_runner=BackfillJobRunner(
                dag=dag,
                start_date=DEFAULT_DATE,
                end_date=DEFAULT_DATE,
                donot_pickle=True,
            ),
            executor=executor,
        )

        with timeout(seconds=30):
            job.run()

        ti_subdag = TI(task=dag.get_task("daily_job"), execution_date=DEFAULT_DATE)
        ti_subdag.refresh_from_db()
        assert ti_subdag.state == State.SUCCESS

        ti_irrelevant = TI(task=dag.get_task("daily_job_irrelevant"), execution_date=DEFAULT_DATE)
        ti_irrelevant.refresh_from_db()
        assert ti_irrelevant.state == State.SUCCESS

        ti_downstream = TI(task=dag.get_task("daily_job_downstream"), execution_date=DEFAULT_DATE)
        ti_downstream.refresh_from_db()
        assert ti_downstream.state == State.SUCCESS

        sdag = subdag.partial_subset(
            task_ids_or_regex="daily_job_subdag_task", include_downstream=True, include_upstream=False
        )

        sdag.clear(start_date=DEFAULT_DATE, end_date=DEFAULT_DATE, include_parentdag=True)

        ti_subdag.refresh_from_db()
        assert State.NONE == ti_subdag.state

        ti_irrelevant.refresh_from_db()
        assert State.SUCCESS == ti_irrelevant.state

        ti_downstream.refresh_from_db()
        assert State.NONE == ti_downstream.state

        subdag.clear()
        dag.clear()

    def test_backfill_execute_subdag_with_removed_task(self):
        """
        Ensure that subdag operators execute properly in the case where
        an associated task of the subdag has been removed from the dag
        definition, but has instances in the database from previous runs.
        """
        dag = self.dagbag.get_dag("example_subdag_operator")
        subdag = dag.get_task("section-1").subdag

        session = settings.Session()
        executor = MockExecutor()
        job = BaseJob(
            job_runner=BackfillJobRunner(
                dag=subdag,
                start_date=DEFAULT_DATE,
                end_date=DEFAULT_DATE,
                donot_pickle=True,
            ),
            executor=executor,
        )
        dr = DagRun(
            dag_id=subdag.dag_id, execution_date=DEFAULT_DATE, run_id="test", run_type=DagRunType.BACKFILL_JOB
        )
        session.add(dr)

        removed_task_ti = TI(
            task=EmptyOperator(task_id="removed_task"), run_id=dr.run_id, state=State.REMOVED
        )
        removed_task_ti.dag_id = subdag.dag_id
        dr.task_instances.append(removed_task_ti)

        session.commit()

        with timeout(seconds=30):
            job.run()

        for task in subdag.tasks:
            instance = (
                session.query(TI)
                .filter(
                    TI.dag_id == subdag.dag_id, TI.task_id == task.task_id, TI.execution_date == DEFAULT_DATE
                )
                .first()
            )

            assert instance is not None
            assert instance.state == State.SUCCESS

        removed_task_ti.refresh_from_db()
        assert removed_task_ti.state == State.REMOVED

        subdag.clear()
        dag.clear()

    def test_update_counters(self, dag_maker, session):
        with dag_maker(dag_id="test_manage_executor_state", start_date=DEFAULT_DATE, session=session) as dag:
            task1 = EmptyOperator(task_id="dummy", owner="airflow")
        dr = dag_maker.create_dagrun(state=None)
        job = BaseJob(job_runner=BackfillJobRunner(dag=dag))

        ti = TI(task1, dr.execution_date)
        ti.refresh_from_db()

        ti_status = BackfillJobRunner._DagRunTaskStatus()

        # Test for success
        # The in-memory task key in ti_status.running contains a try_number
        # that is always one behind the DB. The _update_counters method however uses
        # a reduced_key to handle this. To test this, we mark the task as running in-memory
        # and then increase the try number as it would be before the raw task is executed.
        # When updating the counters the reduced_key will be used which will match what's
        # in the in-memory ti_status.running map. This is the same for skipped, failed
        # and retry states.
        ti_status.running[ti.key] = ti  # Task is queued and marked as running
        ti._try_number += 1  # Try number is increased during ti.run()
        ti.set_state(State.SUCCESS, session)  # Task finishes with success state
        job.job_runner._update_counters(ti_status=ti_status, session=session)  # Update counters
        assert len(ti_status.running) == 0
        assert len(ti_status.succeeded) == 1
        assert len(ti_status.skipped) == 0
        assert len(ti_status.failed) == 0
        assert len(ti_status.to_run) == 0

        ti_status.succeeded.clear()

        # Test for skipped
        ti_status.running[ti.key] = ti
        ti._try_number += 1
        ti.set_state(State.SKIPPED, session)
        job.job_runner._update_counters(ti_status=ti_status, session=session)
        assert len(ti_status.running) == 0
        assert len(ti_status.succeeded) == 0
        assert len(ti_status.skipped) == 1
        assert len(ti_status.failed) == 0
        assert len(ti_status.to_run) == 0

        ti_status.skipped.clear()

        # Test for failed
        ti_status.running[ti.key] = ti
        ti._try_number += 1
        ti.set_state(State.FAILED, session)
        job.job_runner._update_counters(ti_status=ti_status, session=session)
        assert len(ti_status.running) == 0
        assert len(ti_status.succeeded) == 0
        assert len(ti_status.skipped) == 0
        assert len(ti_status.failed) == 1
        assert len(ti_status.to_run) == 0

        ti_status.failed.clear()

        # Test for retry
        ti_status.running[ti.key] = ti
        ti._try_number += 1
        ti.set_state(State.UP_FOR_RETRY, session)
        job.job_runner._update_counters(ti_status=ti_status, session=session)
        assert len(ti_status.running) == 0
        assert len(ti_status.succeeded) == 0
        assert len(ti_status.skipped) == 0
        assert len(ti_status.failed) == 0
        assert len(ti_status.to_run) == 1

        ti_status.to_run.clear()

        # Test for reschedule
        # Logic in taskinstance reduces the try number for a task that's been
        # rescheduled (which makes sense because it's the _same_ try, but it's
        # just being rescheduled to a later time). This now makes the in-memory
        # and DB representation of the task try_number the _same_, which is unlike
        # the above cases. But this is okay because the reduced_key is NOT used for
        # the rescheduled case in _update_counters, for this exact reason.
        ti_status.running[ti.key] = ti  # Task queued and marked as running
        # Note: Both the increase and decrease are kept here for context
        ti._try_number += 1  # Try number is increased during ti.run()
        ti._try_number -= 1  # Task is being rescheduled, decrement try_number
        ti.set_state(State.UP_FOR_RESCHEDULE, session)  # Task finishes with reschedule state
        job.job_runner._update_counters(ti_status=ti_status, session=session)
        assert len(ti_status.running) == 0
        assert len(ti_status.succeeded) == 0
        assert len(ti_status.skipped) == 0
        assert len(ti_status.failed) == 0
        assert len(ti_status.to_run) == 1

        ti_status.to_run.clear()

        # test for none
        ti.set_state(State.NONE, session)
        # Setting ti._try_number = 0 brings us to ti.try_number==1
        # so that the reduced_key access will work fine
        ti._try_number = 0
        assert ti.try_number == 1  # see ti.try_number property in taskinstance module
        session.merge(ti)
        session.commit()
        ti_status.running[ti.key] = ti
        job.job_runner._update_counters(ti_status=ti_status, session=session)
        assert len(ti_status.running) == 0
        assert len(ti_status.succeeded) == 0
        assert len(ti_status.skipped) == 0
        assert len(ti_status.failed) == 0
        assert len(ti_status.to_run) == 1

        ti_status.to_run.clear()

        # test for scheduled
        ti.set_state(State.SCHEDULED)
        # Deferred tasks are put into scheduled by the triggerer
        # Check that they are put into to_run
        ti_status.running[ti.key] = ti
        job.job_runner._update_counters(ti_status=ti_status, session=session)
        assert len(ti_status.running) == 0
        assert len(ti_status.succeeded) == 0
        assert len(ti_status.skipped) == 0
        assert len(ti_status.failed) == 0
        assert len(ti_status.to_run) == 1

        ti_status.to_run.clear()
        # test for deferred
        # if a task is deferred and it's not yet time for the triggerer
        # to reschedule it, we should leave it in ti_status.running
        ti.set_state(State.DEFERRED)
        ti_status.running[ti.key] = ti
        job.job_runner._update_counters(ti_status=ti_status, session=session)
        assert len(ti_status.running) == 1
        assert len(ti_status.succeeded) == 0
        assert len(ti_status.skipped) == 0
        assert len(ti_status.failed) == 0
        assert len(ti_status.to_run) == 0
        session.close()

    def test_dag_dagrun_infos_between(self, dag_maker):
        with dag_maker(
            dag_id="dagrun_infos_between", start_date=DEFAULT_DATE, schedule="@hourly"
        ) as test_dag:
            EmptyOperator(
                task_id="dummy",
                owner="airflow",
            )

        assert [DEFAULT_DATE] == [
            info.logical_date
            for info in test_dag.iter_dagrun_infos_between(
                earliest=DEFAULT_DATE,
                latest=DEFAULT_DATE,
            )
        ]
        assert [
            DEFAULT_DATE - datetime.timedelta(hours=3),
            DEFAULT_DATE - datetime.timedelta(hours=2),
            DEFAULT_DATE - datetime.timedelta(hours=1),
            DEFAULT_DATE,
        ] == [
            info.logical_date
            for info in test_dag.iter_dagrun_infos_between(
                earliest=DEFAULT_DATE - datetime.timedelta(hours=3),
                latest=DEFAULT_DATE,
            )
        ]

    def test_backfill_run_backwards(self):
        dag = self.dagbag.get_dag("test_start_date_scheduling")
        dag.clear()

        executor = MockExecutor(parallelism=16)

        job = BaseJob(
            job_runner=BackfillJobRunner(
                dag=dag,
                start_date=DEFAULT_DATE,
                end_date=DEFAULT_DATE + datetime.timedelta(days=1),
                run_backwards=True,
            ),
            executor=executor,
        )
        job.run()

        session = settings.Session()
        tis = (
            session.query(TI)
            .join(TI.dag_run)
            .filter(TI.dag_id == "test_start_date_scheduling" and TI.task_id == "dummy")
            .order_by(DagRun.execution_date)
            .all()
        )

        queued_times = [ti.queued_dttm for ti in tis]
        assert queued_times == sorted(queued_times, reverse=True)
        assert all(ti.state == State.SUCCESS for ti in tis)

        dag.clear()
        session.close()

    def test_reset_orphaned_tasks_with_orphans(self, dag_maker):
        """Create dagruns and ensure only ones with correct states are reset."""
        prefix = "backfill_job_test_test_reset_orphaned_tasks"
        states = [State.QUEUED, State.SCHEDULED, State.NONE, State.RUNNING, State.SUCCESS]
        states_to_reset = [State.QUEUED, State.SCHEDULED, State.NONE]

        tasks = []
        with dag_maker(dag_id=prefix) as dag:
            for i in range(len(states)):
                task_id = f"{prefix}_task_{i}"
                task = EmptyOperator(task_id=task_id)
                tasks.append(task)

        session = settings.Session()
        job = BaseJob(job_runner=BackfillJobRunner(dag=dag))

        # create dagruns
        dr1 = dag_maker.create_dagrun(state=State.RUNNING)
        dr2 = dag.create_dagrun(run_id="test2", state=State.SUCCESS)

        # create taskinstances and set states
        dr1_tis = []
        dr2_tis = []
        for i, (task, state) in enumerate(zip(tasks, states)):
            ti1 = TI(task, dr1.execution_date)
            ti2 = TI(task, dr2.execution_date)
            ti1.refresh_from_db()
            ti2.refresh_from_db()
            ti1.state = state
            ti2.state = state
            dr1_tis.append(ti1)
            dr2_tis.append(ti2)
            session.merge(ti1)
            session.merge(ti2)
            session.commit()

        assert 2 == job.job_runner.reset_state_for_orphaned_tasks()

        for ti in dr1_tis + dr2_tis:
            ti.refresh_from_db()

        # running dagrun should be reset
        for state, ti in zip(states, dr1_tis):
            if state in states_to_reset:
                assert ti.state is None
            else:
                assert state == ti.state

        # otherwise not
        for state, ti in zip(states, dr2_tis):
            assert state == ti.state

        for state, ti in zip(states, dr1_tis):
            ti.state = state
        session.commit()

        job.job_runner.reset_state_for_orphaned_tasks(filter_by_dag_run=dr1, session=session)

        # check same for dag_run version
        for state, ti in zip(states, dr2_tis):
            assert state == ti.state

    def test_reset_orphaned_tasks_specified_dagrun(self, session, dag_maker):
        """Try to reset when we specify a dagrun and ensure nothing else is."""
        dag_id = "test_reset_orphaned_tasks_specified_dagrun"
        task_id = dag_id + "_task"
        with dag_maker(
            dag_id=dag_id,
            start_date=DEFAULT_DATE,
            schedule="@daily",
            session=session,
        ) as dag:
            EmptyOperator(task_id=task_id, dag=dag)

        job = BaseJob(job_runner=BackfillJobRunner(dag=dag))
        # make two dagruns, only reset for one
        dr1 = dag_maker.create_dagrun(state=State.SUCCESS)
        dr2 = dag.create_dagrun(run_id="test2", state=State.RUNNING, session=session)
        ti1 = dr1.get_task_instances(session=session)[0]
        ti2 = dr2.get_task_instances(session=session)[0]
        ti1.state = State.SCHEDULED
        ti2.state = State.SCHEDULED

        session.merge(ti1)
        session.merge(ti2)
        session.merge(dr1)
        session.merge(dr2)
        session.flush()

        num_reset_tis = job.job_runner.reset_state_for_orphaned_tasks(filter_by_dag_run=dr2, session=session)
        assert 1 == num_reset_tis
        ti1.refresh_from_db(session=session)
        ti2.refresh_from_db(session=session)
        assert State.SCHEDULED == ti1.state
        assert State.NONE == ti2.state

    def test_job_id_is_assigned_to_dag_run(self, dag_maker):
        dag_id = "test_job_id_is_assigned_to_dag_run"
        with dag_maker(dag_id=dag_id, start_date=DEFAULT_DATE, schedule="@daily") as dag:
            EmptyOperator(task_id="dummy_task", dag=dag)

        job = BaseJob(
            job_runner=BackfillJobRunner(dag=dag, start_date=timezone.utcnow() - datetime.timedelta(days=1)),
            executor=MockExecutor(),
        )
        job.run()
        dr: DagRun = dag.get_last_dagrun()
        assert dr.creating_job_id == job.id

    def test_backfill_has_job_id_int(self):
        """Make sure that backfill jobs are assigned job_ids and that the job_id is an int."""
        dag = self.dagbag.get_dag("test_start_date_scheduling")
        dag.clear()

        executor = MockExecutor(parallelism=16)

        job = BaseJob(
            job_runner=BackfillJobRunner(
                dag=dag,
                start_date=DEFAULT_DATE,
                end_date=DEFAULT_DATE + datetime.timedelta(days=1),
                run_backwards=True,
            ),
            executor=executor,
        )
        job.run()
        assert isinstance(executor.job_id, int)

    @pytest.mark.long_running
    @pytest.mark.parametrize("executor_name", ["SequentialExecutor", "DebugExecutor"])
    @pytest.mark.parametrize("dag_id", ["test_mapped_classic", "test_mapped_taskflow", "test_sensor"])
    def test_backfilling_dags(self, dag_id, executor_name, session):
        """
        End-to-end test for backfilling dags with various executors.

        We test with multiple executors as they have different "execution environments" -- for instance
        DebugExecutor runs a lot more in the same process than other Executors.

        """
        # This test needs a real executor to run, so that the `make_list` task can write out the TaskMap
        from airflow.executors.executor_loader import ExecutorLoader

        self.dagbag.process_file(str(TEST_DAGS_FOLDER / f"{dag_id}.py"))
        dag = self.dagbag.get_dag(dag_id)

        when = timezone.datetime(2022, 1, 1)

        job = BaseJob(
            job_runner=BackfillJobRunner(
                dag=dag,
                start_date=when,
                end_date=when,
                donot_pickle=True,
                executor=ExecutorLoader.load_executor(executor_name),
            )
        )
        job.run()

        dr = DagRun.find(dag_id=dag.dag_id, execution_date=when, session=session)[0]
        assert dr
        assert dr.state == DagRunState.SUCCESS

        # Check that every task has a start and end date
        for ti in dr.task_instances:
            assert ti.state == TaskInstanceState.SUCCESS
            assert ti.start_date is not None
            assert ti.end_date is not None

    def test_mapped_dag_pre_existing_tis(self, dag_maker, session):
        """If the DagRun already has some mapped TIs, ensure that we re-run them successfully"""
        from airflow.decorators import task
        from airflow.operators.python import PythonOperator

        list_result = [[1], [2], [{"a": "b"}]]

        @task
        def make_arg_lists():
            return list_result

        def consumer(value):
            print(repr(value))

        with dag_maker(session=session) as dag:
            consumer_op = PythonOperator.partial(task_id="consumer", python_callable=consumer).expand(
                op_args=make_arg_lists()
            )
            PythonOperator.partial(task_id="consumer_literal", python_callable=consumer).expand(
                op_args=[[1], [2], [3]],
            )

        dr = dag_maker.create_dagrun()

        # Create the existing mapped TIs -- this the crucial part of this test
        ti = dr.get_task_instance("consumer", session=session)
        ti.map_index = 0
        for map_index in range(1, 3):
            ti = TI(consumer_op, run_id=dr.run_id, map_index=map_index)
            ti.dag_run = dr
            session.add(ti)
        session.flush()

        executor = MockExecutor()

        ti_status = BackfillJobRunner._DagRunTaskStatus()
        ti_status.active_runs.append(dr)
        ti_status.to_run = {ti.key: ti for ti in dr.task_instances}

        job = BaseJob(
            job_runner=BackfillJobRunner(
                dag=dag,
                start_date=dr.execution_date,
                end_date=dr.execution_date,
                donot_pickle=True,
            ),
            executor=executor,
        )

        executor_change_state = executor.change_state

        def on_change_state(key, state, info=None):
            if key.task_id == "make_arg_lists":
                session.add(
                    TaskMap(
                        length=len(list_result),
                        keys=None,
                        dag_id=key.dag_id,
                        run_id=key.run_id,
                        task_id=key.task_id,
                        map_index=key.map_index,
                    )
                )
                session.flush()
            executor_change_state(key, state, info)

        with patch.object(executor, "change_state", side_effect=on_change_state):
            job.job_runner._process_backfill_task_instances(
                ti_status=ti_status,
                executor=job.executor,
                start_date=dr.execution_date,
                pickle_id=None,
                session=session,
            )
        assert ti_status.failed == set()
        assert ti_status.succeeded == {
            TaskInstanceKey(dag_id=dr.dag_id, task_id="consumer", run_id="test", try_number=1, map_index=0),
            TaskInstanceKey(dag_id=dr.dag_id, task_id="consumer", run_id="test", try_number=1, map_index=1),
            TaskInstanceKey(dag_id=dr.dag_id, task_id="consumer", run_id="test", try_number=1, map_index=2),
            TaskInstanceKey(
                dag_id=dr.dag_id, task_id="consumer_literal", run_id="test", try_number=1, map_index=0
            ),
            TaskInstanceKey(
                dag_id=dr.dag_id, task_id="consumer_literal", run_id="test", try_number=1, map_index=1
            ),
            TaskInstanceKey(
                dag_id=dr.dag_id, task_id="consumer_literal", run_id="test", try_number=1, map_index=2
            ),
            TaskInstanceKey(
                dag_id=dr.dag_id, task_id="make_arg_lists", run_id="test", try_number=1, map_index=-1
            ),
        }

    def test_mapped_dag_unexpandable(self, dag_maker, session):
        with dag_maker(session=session) as dag:

            @dag.task
            def get_things():
                return [1, 2]

            @dag.task
            def this_fails() -> None:
                raise RuntimeError("sorry!")

            @dag.task(trigger_rule=TriggerRule.ALL_DONE)
            def consumer(a, b):
                print(a, b)

            consumer.expand(a=get_things(), b=this_fails())

        executor = MockExecutor()
        when = timezone.datetime(2022, 1, 1)
        BaseJob(
            job_runner=BackfillJobRunner(dag=dag, start_date=when, end_date=when, donot_pickle=True),
            executor=executor,
        ).run()

        (dr,) = DagRun.find(dag_id=dag.dag_id, execution_date=when, session=session)
        assert dr.state == DagRunState.FAILED

        # Check that every task has a start and end date
        tis = {(ti.task_id, ti.map_index): ti for ti in dr.task_instances}
        assert len(tis) == 3
        tis[("get_things", -1)].state == TaskInstanceState.SUCCESS
        tis[("this_fails", -1)].state == TaskInstanceState.FAILED
        tis[("consumer", -1)].state == TaskInstanceState.UPSTREAM_FAILED

    def test_start_date_set_for_resetted_dagruns(self, dag_maker, session, caplog):

        with dag_maker() as dag:
            EmptyOperator(task_id="task1")

        dr = dag_maker.create_dagrun()
        dr.state = State.SUCCESS
        session.merge(dr)
        session.flush()
        dag.clear()
        BaseJob(
            job_runner=BackfillJobRunner(
                dag=dag,
                start_date=DEFAULT_DATE,
                end_date=DEFAULT_DATE,
                donot_pickle=True,
            ),
            executor=MockExecutor(),
        ).run()

        (dr,) = DagRun.find(dag_id=dag.dag_id, execution_date=DEFAULT_DATE, session=session)
        assert dr.start_date
        assert f"Failed to record duration of {dr}" not in caplog.text

    def test_task_instances_are_not_set_to_scheduled_when_dagrun_reset(self, dag_maker, session):
        """Test that when dagrun is reset, task instances are not set to scheduled"""

        with dag_maker() as dag:
            task1 = EmptyOperator(task_id="task1")
            task2 = EmptyOperator(task_id="task2")
            task3 = EmptyOperator(task_id="task3")
            task1 >> task2 >> task3

        for i in range(1, 4):
            dag_maker.create_dagrun(
                run_id=f"test_dagrun_{i}", execution_date=DEFAULT_DATE + datetime.timedelta(days=i)
            )

        dag.clear()

        job = BaseJob(
            job_runner=BackfillJobRunner(
                dag=dag,
                start_date=DEFAULT_DATE + datetime.timedelta(days=1),
                end_date=DEFAULT_DATE + datetime.timedelta(days=4),
                donot_pickle=True,
            ),
            executor=MockExecutor(),
        )
        for dr in DagRun.find(dag_id=dag.dag_id, session=session):
            tasks_to_run = job.job_runner._task_instances_for_dag_run(dag, dr, session=session)
            states = [ti.state for _, ti in tasks_to_run.items()]
            assert TaskInstanceState.SCHEDULED in states
            assert State.NONE in states

    @pytest.mark.parametrize(
        ["disable_retry", "try_number", "exception"],
        (
            (True, 1, BackfillUnfinished),
            (False, 2, AirflowException),
        ),
    )
    def test_backfill_disable_retry(self, dag_maker, disable_retry, try_number, exception):
        with dag_maker(
            dag_id="test_disable_retry",
            schedule_interval="@daily",
            default_args={
                "retries": 2,
                "retry_delay": datetime.timedelta(seconds=3),
            },
        ) as dag:
            task1 = EmptyOperator(task_id="task1")
        dag_run = dag_maker.create_dagrun(state=None)

        executor = MockExecutor(parallelism=16)
        executor.mock_task_results[
            TaskInstanceKey(dag.dag_id, task1.task_id, dag_run.run_id, try_number=1)
        ] = TaskInstanceState.UP_FOR_RETRY
        executor.mock_task_results[
            TaskInstanceKey(dag.dag_id, task1.task_id, dag_run.run_id, try_number=2)
        ] = TaskInstanceState.FAILED

        job = BaseJob(
            job_runner=BackfillJobRunner(
                dag=dag,
                start_date=DEFAULT_DATE,
                end_date=DEFAULT_DATE,
                disable_retry=disable_retry,
            ),
            executor=executor,
        )
        with pytest.raises(exception):
            job.run()
        ti = dag_run.get_task_instance(task_id=task1.task_id)

        assert ti._try_number == try_number

        dag_run.refresh_from_db()

        assert dag_run.state == DagRunState.FAILED

        dag.clear()<|MERGE_RESOLUTION|>--- conflicted
+++ resolved
@@ -380,9 +380,8 @@
         assert 0 == times_dag_concurrency_limit_reached_in_debug
         assert times_task_concurrency_limit_reached_in_debug > 0
 
-<<<<<<< HEAD
     @pytest.mark.parametrize("with_max_active_tis_per_dag", [False, True])
-    @patch("airflow.jobs.backfill_job.BackfillJob.log")
+    @patch("airflow.jobs.backfill_job.BackfillJobRunner.log")
     def test_backfill_respect_max_active_tis_per_dagrun_limit(
         self, mock_log, dag_maker, with_max_active_tis_per_dag
     ):
@@ -399,11 +398,13 @@
 
         executor = MockExecutor()
 
-        job = BackfillJob(
-            dag=dag,
-            executor=executor,
-            start_date=DEFAULT_DATE,
-            end_date=DEFAULT_DATE + datetime.timedelta(days=7),
+        job = BaseJob(
+            job_runner=BackfillJobRunner(
+                dag=dag,
+                start_date=DEFAULT_DATE,
+                end_date=DEFAULT_DATE + datetime.timedelta(days=7),
+            ),
+            executor=executor,
         )
 
         job.run()
@@ -462,10 +463,7 @@
         assert 0 == times_dag_concurrency_limit_reached_in_debug
         assert times_task_concurrency_limit_reached_in_debug > 0
 
-    @patch("airflow.jobs.backfill_job.BackfillJob.log")
-=======
     @patch("airflow.jobs.backfill_job.BackfillJobRunner.log")
->>>>>>> e8da514b
     def test_backfill_respect_dag_concurrency_limit(self, mock_log, dag_maker):
         dag = self._get_dummy_dag(dag_maker, dag_id="test_backfill_respect_concurrency_limit")
         dag_maker.create_dagrun(state=None)
